"""
This source code defines class used for analysis and plotting the model evaluation results 
and dataset analysis.
"""

import sys
import os
from typing import List, Dict, Tuple, Optional
import random

import pickle
import numpy as np
import torch
import matplotlib.pyplot as plt
import seaborn as sns
from torch.utils.data import DataLoader
from tqdm import tqdm

sys.path.append(os.path.abspath(os.path.join(os.path.dirname(__file__), "..")))
import nn_model.globals
from nn_model.type_variants import (
    LayerType,
    NeuronModulePredictionFields,
    PathPlotDefaults,
    PathDefaultFields,
    EvaluationMeanVariants,
)
from nn_model.dataset_loader import SparseSpikeDataset, different_times_collate_fn
from nn_model.model_executer import ModelExecuter
from nn_model.type_variants import EvaluationFields
from nn_model.dictionary_handler import DictionaryHandler

os.environ["CUDA_VISIBLE_DEVICES"] = "1"  # use the second GPU

class ResponseAnalyzer:
    """
    Class used for analysis of the model responses and the dataset properties.
    """

    target_subdirectory_prefix = "V1_"

    mean_responses_fields = [
        EvaluationFields.PREDICTIONS.value,
        EvaluationFields.TARGETS.value,
    ]
    rnn_to_neuron_fields = [
        EvaluationFields.PREDICTIONS.value,
        EvaluationFields.RNN_PREDICTIONS.value,
    ]

    def __init__(
        self,
        train_dataset_dir: str,
        test_dataset_dir: str,
<<<<<<< HEAD
        responses_dir: str,
        dnn_responses_path: str,
        neurons_path: str,
        skip_dataset_load: bool = False,
=======
        responses_dir: str="",
        dnn_responses_path: str="",
        neurons_path: str="",
        data_workers_kwargs={},
>>>>>>> 00b5c647
    ):
        """
        Initializes tool that is used for analysis of the model responses.

        :param dataset_dir: Directory containing original dataset we want to analyse.
        :param responses_dir: Directory containing averaged responses of the model and
        its targets per trial.
        """
        # TODO: make loading of the files optional

        # Set the input directories
        self.train_dataset_dir = train_dataset_dir
        self.test_dataset_dir = test_dataset_dir
        self.responses_dir = responses_dir
        self.dnn_responses_path = dnn_responses_path

        # Initialize batch size (for loader) as default batch size for test dataset.
        self.batch_size = nn_model.globals.TEST_BATCH_SIZE

        # Raw data loaders:
<<<<<<< HEAD
        if not skip_dataset_load:
            self.train_dataset, self.train_loader = self._init_dataloader(is_test=False)
            self.test_dataset, self.test_loader = self._init_dataloader()

            # Selected neurons for the plotting:
            self.selected_neurons = ResponseAnalyzer.load_selected_neurons(neurons_path)
            # Selected image batches for plotting:
            self.images_batches = ResponseAnalyzer.randomly_select_batches()
            # Selected image indices for each selected batch selected for plotting.
            self.batch_image_indices = ResponseAnalyzer.randomly_select_img_index(
                range(0, nn_model.globals.TEST_BATCH_SIZE), len(self.images_batches)
            )
=======
        self.train_dataset, self.train_loader = self._init_dataloader(is_test=False, data_workers_kwargs=data_workers_kwargs)
        self.test_dataset, self.test_loader = self._init_dataloader(data_workers_kwargs=data_workers_kwargs)

        # Selected neurons for the plotting:
        self.selected_neurons = None
        if neurons_path:
            self.selected_neurons = ResponseAnalyzer.load_selected_neurons(neurons_path)
            
        # Selected image batches for plotting:
        self.images_batches = ResponseAnalyzer.randomly_select_batches()
        # Selected image indices for each selected batch selected for plotting.
        self.batch_image_indices = ResponseAnalyzer.randomly_select_img_index(
            range(0, nn_model.globals.TEST_BATCH_SIZE), len(self.images_batches)
        )
>>>>>>> 00b5c647

        # Load all batch responses filenames and count its number.
        self.responses_filenames = self._load_responses_filenames(self.responses_dir)
        self.num_responses = len(self.responses_filenames)

        # Dictionary of layers and its mean neural responses through time
        # (all examples, all neurons). For both targets and predictions.
        self.mean_layer_responses: Dict[str, Dict[str, torch.Tensor]] = {}
        # Dictionary of layers and its mean neural responses through time
        # (all examples, all neurons). Only for targets (loading from Dataloader).
        self.mean_input_layer_responses: Dict[str, torch.Tensor] = {}
        # Dictionary of `neuron ids` and its mean responses through time
        self.mean_neurons_responses: Dict[str, torch.Tensor] = {}
        # Dictionary of `neuron ids` and its dictionary of responses on selected images (key is `image_id`)
        self.selected_neurons_responses: Dict[
            str, Dict[int, Dict[int, torch.Tensor]]
        ] = {}
        # Dictionary of RNN responses and its transformations from DNN neuron for each layer.
        self.rnn_to_prediction_responses: Dict[str, Dict[str, torch.Tensor]] = {}
        # Histogram bins and edges:
        self.histogram_counts = {}
        self.bin_edges = np.zeros(0, dtype=np.int32)

    @staticmethod
    def load_pickle_file(filename: str):
        """
        Loads pickle file.

        :param filename: Name of the pickle file.
        :return: Returns content of the pickle file.
        """
        with open(filename, "rb") as f:
            return pickle.load(f)

    @staticmethod
    def load_selected_neurons(path: str) -> Dict:
        """
        Loads selected neurons for output layers from pickle file.

        :param path: Path of the pickle file where the neuron IDs are stored.
        :return: Returns dictionary of loaded neurons IDs for each layer.
        """
        selected_neurons = ResponseAnalyzer.load_pickle_file(path)

        return {
            layer: data
            for layer, data in selected_neurons.items()
            if layer.startswith(ResponseAnalyzer.target_subdirectory_prefix)
        }

    @staticmethod
    def randomly_select_batches(
        num_batches: int = 90, subset_size: int = 10
    ) -> List[int]:
        """
        Randomly selects batches subset.

        :param num_batches: Total number of batches.
        :param selection_size: Size of the selection subset.
        :return: Returns list of randomly selected indices of the batches.
        """
        return random.sample(np.arange(num_batches).tolist(), subset_size)

    @staticmethod
    def randomly_select_img_index(selection_range, selection_size) -> List[int]:
        """
        Randomly selects indices of the images (each index per each batch).

        :param selection_range: Range of possible indices.
        :param selection_size: How many indices we want to select.
        :return: Returns list of randomly selected image indices.
        """
        return random.choices(selection_range, k=selection_size)

    def _init_dataloader(self, is_test=True, data_workers_kwargs={}) -> Tuple[SparseSpikeDataset, DataLoader]:
        """
        Initializes dataset and dataloader objects.

        :param is_test: Flag whether load test dataset (multitrial dataset).
        :return: Returns tuple of initialized dataset object and DataLoader object.
        """
        input_layers, output_layers = DictionaryHandler.split_input_output_layers(
            nn_model.globals.ORIGINAL_SIZES
        )
        dataset_dir = self.test_dataset_dir
        if not is_test:
            dataset_dir = self.train_dataset_dir

        dataset = SparseSpikeDataset(
            dataset_dir,
            input_layers,
            output_layers,
            is_test=is_test,
        )
        loader = DataLoader(
            dataset,
            batch_size=self.batch_size,
            shuffle=False,  # Load the dataset always in the same order.
            # collate_fn=different_times_collate_fn,
            **data_workers_kwargs
        )

        return dataset, loader

    def _load_responses_filenames(self, responses_dir: str = "") -> Optional[List[str]]:
        """
        Loads all filenames from the responses directory (batches of responses).
        
        :param responses_dir: Path to directory containing neuronal responses.
        :returns: Returns list of paths to neuronal responses (or `None` if not stated).
        """
        if responses_dir:
            return os.listdir(os.path.join(responses_dir))
        
        return None

    def create_spikes_histogram_values(
        self,
        processed_layer: str = "",
        subset: int = -1,
        num_bins: int = nn_model.globals.NORMAL_NUM_TIME_STEPS,
        process_test: bool = True,
        include_input: bool = False,
        include_output: bool = True,
    ) -> Tuple[Dict[str, np.array], np.array]:
        """
        Creates histogram counts and bins for the given layer data or for all layers.

        The histogram should display number of neurons per total number of spikes in
        all examples from the provided dataset.

        :param processed_layer: Name of the layer to create the histogram from, if "", then process 
        all available layers.
        :param subset: Create histogram from given number of batches of data.
        If -1 then use all of them.
        :param num_bins: Number of bins in the histogram. Ideally it should be maximal number
        of spikes in the dataset of individual neuron in the dataset.
        :param process_test: Flag whether we want to process test dataset (by default `True`).
        :param include_input: Flag whether we want to include also input layers
        in the histogram creation (by default `False`).
        :param include_output: Flag whether we want to include target layers in the histogram
        creation (by default `True`).
        NOTE: In case neither input nor output included use output.
        :return: Returns tuple of bin counts and bin edges of histogram.
        """
        # Initialize the histogram variables.
        bin_edges = np.arange(0, num_bins)
        # hist_counts = np.zeros(len(bin_edges) - 1, dtype=np.float32)

        histogram_counts = {}
        # Select data loader.
        loader = self.test_loader
        if not process_test:
            loader = self.train_loader

        for i, (inputs, targets) in enumerate(tqdm(loader)):
            if i == subset:
                # Create the histogram from the subset of data.
                break
            
            result_dictionary = {**inputs, **targets}
            if not processed_layer:
                # Select layers to include in histogram (by default use only targets).
                result_dictionary = targets
                if include_input and not include_output:
                    # Create histogram only from inputs.
                    result_dictionary = inputs
                elif not include_input and include_output:
                    # Include input and output layer in histogram creation.
                    result_dictionary = targets
            else:
                result_dictionary = {layer: value for layer, value in result_dictionary.items() if layer in processed_layer}
                # result_dictionary[processed_layer] = result_dictionary[processed_layer]
            
            histogram_counts = {layer: np.zeros(len(bin_edges) - 1, dtype=np.float32) for layer in result_dictionary}

            # Histogram creation.
            for layer, data in result_dictionary.items():
                summed_data = torch.sum(data, dim=2).view(-1).float().numpy()
                batch_counts, _ = np.histogram(summed_data, bins=bin_edges)

                histogram_counts[layer] += batch_counts

        self.histogram_counts = histogram_counts
        self.bin_edges = bin_edges

        return histogram_counts, bin_edges

    @staticmethod
    def _pad_vector_to_size(vector: torch.Tensor, size: int) -> torch.Tensor:
        """
        Pads vector with zeros at the end to match the wanted size.

        :param vector: Vector (1D) to be padded.
        :param size: Target vector size (the missing size pad with zeros).
        :return: Returns padded `vector`.
        """
        return torch.nn.functional.pad(
            vector,
            (
                0,
                size - vector.shape[0],
            ),
            "constant",
            0,
        )

    @staticmethod
    def pad_tensors(tensor1: torch.Tensor, tensor2: torch.Tensor) -> Tuple[torch.Tensor, torch.Tensor]:
        """
        Takes two tensors determines whether their sizes differ and if so, than pads the smaller one with zeros at the end.

        :return: Returns padded tensors to same shape.
        """

        size1 = tensor1.size()
        size2 = tensor2.size()

        # Find the maximum size for each dimension
        max_size = [max(s1, s2) for s1, s2 in zip(size1, size2)]

        # Calculate the padding needed for each tensor
        padding1 = [max_dim - s for s, max_dim in zip(size1, max_size)]
        padding2 = [max_dim - s for s, max_dim in zip(size2, max_size)]

        # Create padding tuples (reverse order for F.pad, last dimension first)
        padding1 = [
            item for sublist in reversed([[0, p] for p in padding1]) for item in sublist
        ]
        padding2 = [
            item for sublist in reversed([[0, p] for p in padding2]) for item in sublist
        ]

        # Pad both tensors
        padded_tensor1 = torch.nn.functional.pad(
            tensor1,
            padding1,
            "constant",
            0,
        )
        padded_tensor2 = torch.nn.functional.pad(
            tensor2,
            padding2,
            "constant",
            0,
        )
        
        return padded_tensor1, padded_tensor2


    @staticmethod
    def _sum_vectors(vector1: torch.Tensor, vector2: torch.Tensor) -> torch.Tensor:
        """
        Takes two 1D vectors checks their sizes. If sizes are not matching then pads the smaller
        one to corresponding size with zeros at the end of it.

        :param vector1: First vector to be summed.
        :param vector2: Second vector to be summed.
        :return: Returns summed vectors.
        """
        padded_1, padded_2 = ResponseAnalyzer.pad_tensors(vector1, vector2)
        
        return padded_1 + padded_2

    @staticmethod
    def _sum_over_neurons(data: torch.Tensor, dim: int = 2) -> torch.Tensor:
        """
        Sums the data over neurons dimension.

        :param data: Data to be summed.
        :param dim: Axis of neuron dimension.
        :return: Returns summed data.
        """
        return torch.sum(data, dim=dim)

    @staticmethod
    def _sum_over_images(data: torch.Tensor, dim: int = 0) -> torch.Tensor:
        """
        Sums the data over images (examples) dimension.

        :param data: Data to be summed.
        :param dim: Axis of neuron dimension.
        :return: Returns summed data.
        """
        return torch.sum(data, dim=dim)

    @staticmethod
    def _time_sum_over_layer(data: torch.Tensor) -> torch.Tensor:
        """
        Sums spikes in time for all all the neurons and images in the layer.

        :param data: Tensor of shape `(num_images, time, num_neurons)` to be summed.
        :return: Returns summed data (for plotting mean responses).
        """
        return ResponseAnalyzer._sum_over_images(
            ResponseAnalyzer._sum_over_neurons(data)
        )

    # @staticmethod
    def _update_time_sum(
        self,
        all_layer_data_batch: Dict[str, torch.Tensor],
        sums_dictionary: Dict[str, torch.Tensor],
        variant: str,
        selected_sum: bool = False,
    ):
        """
        Takes data batch, iterates through all layers and updates each layer
        sum of the spikes through time (used for computation of mean spike rate through time).

        :param all_layer_data_batch: One batch of data to add to sum of spikes in all data in time.
        :param sums_dictionary: Current sum of spikes in all layers in time.
        """
        summing_function = ResponseAnalyzer._time_sum_over_layer
        if variant == EvaluationMeanVariants.NEURON_MEAN.value:
            summing_function = ResponseAnalyzer._sum_over_images
        elif variant == EvaluationMeanVariants.IMAGE_MEAN.value:
            summing_function = ResponseAnalyzer._sum_over_neurons

        for layer, layer_data in all_layer_data_batch.items():
            # Sum first across neurons dimension -> sum across batch dimension (images)
            # -> I get 1D tensor of sum of time responses
            if layer not in sums_dictionary:
                sums_dictionary[layer] = torch.zeros(0)
                if variant == EvaluationMeanVariants.NEURON_MEAN.value:
                    sums_dictionary[layer] = torch.zeros((1, layer_data.size(2)))

            if selected_sum:
                if variant == EvaluationMeanVariants.NEURON_MEAN.value:
                    # layer_data = layer_data[:, :, self.selected_neurons[layer]]
                    layer_data = layer_data
                elif variant == EvaluationMeanVariants.IMAGE_MEAN.value:
                    # layer_data = layer_data[self.selected_images, :, :]
                    pass

            sums_dictionary[layer] = ResponseAnalyzer._sum_vectors(
                sums_dictionary[layer],
                summing_function(layer_data),
            )

    @staticmethod
    def _compute_mean_responses(
        responses_sum: Dict[str, torch.Tensor],
        total_number_examples: int,
        batch_multiplier: int,
        # neuron_multiplier: int,
        mean_over_neurons: bool = True,
        subset: int = -1,
    ) -> Dict[str, torch.Tensor]:
        """
        Computes mean response of each provided layer in time.

        :param responses_sum: Dictionary of sums of spikes in each layer in time.
        :param total_number_examples: Total number of examples in the dataset
        for which we compute the mean spike rate.
        :param batch_multiplier: How many examples are there in one batch. Typically
        `self.test_batch_size` for train dataset and
        `self.test_batch_size * num_trials` per test dataset.
        :param subset: Size of the subset to compute the mean response
        (number of batches used). If `-1` then we use all examples.
        :return: Returns dictionary of mean neuronal responses per each layer in time.
        """

        counter = total_number_examples * batch_multiplier
        if subset != -1:
            counter = subset * batch_multiplier
        return {
            # layer: layer_data / (counter * nn_model.globals.MODEL_SIZES[layer])
            layer: layer_data
            / (
                counter
                * (nn_model.globals.MODEL_SIZES[layer] if mean_over_neurons else 1)
            )
            for layer, layer_data in responses_sum.items()
        }

    def get_original_data_mean_over_time(
        self,
        subset=-1,
        process_test: bool = True,
        include_input: bool = True,
        include_output: bool = False,
    ):
        """
        Iterates through provided data

        :param subset: _description_, defaults to -1ta
        :param process_test: _description_, defaults to True
        :param include_input: _description_, defaults to True
        :param include_output: _description_, defaults to False
        """
        layer_responses_sum = {}

        trials_multiplier = 20
        loader = self.test_loader
        if not process_test:
            # Processing train set -> use train loader and number of trials is 1.
            loader = self.train_loader
            trials_multiplier = 1

        for i, (inputs, targets) in enumerate(tqdm(loader)):
            if i == subset:
                # Create the mean out of the subset of batches.
                break

            batch_to_process = inputs
            if include_output:
                batch_to_process = targets
                if include_input:
                    batch_to_process = {**inputs, **targets}

            self._update_time_sum(
                {
                    layer: torch.sum(data.float(), dim=1)
                    for layer, data in batch_to_process.items()
                },
                layer_responses_sum,
                variant=EvaluationMeanVariants.LAYER_MEAN.value,
            )

        self.mean_input_layer_responses = self._compute_mean_responses(
            layer_responses_sum,
            len(self.test_loader),
            nn_model.globals.TEST_BATCH_SIZE * trials_multiplier,
            subset=subset,
        )

        return self.mean_input_layer_responses

    def _get_data_from_responses_file(self, filename, keys_to_select):
        return {
            key: value
            for key, value in self.load_pickle_file(
                self.responses_dir + "/" + filename
            ).items()
            if key in keys_to_select
        }

    def get_mean_from_evaluated_data(self, subset: int = -1):
        """
        Iterates through all mean responses (both predictions and targets).
        While iterating performs selected task.

        :param
        """
        layer_responses_sum: Dict[str, Dict[str, torch.Tensor]] = {
            identifier: {} for identifier in ResponseAnalyzer.mean_responses_fields
        }
        neuron_responses_sum: Dict[str, Dict[str, torch.Tensor]] = {
            identifier: {} for identifier in ResponseAnalyzer.mean_responses_fields
        }

        for i, response_filename in enumerate(tqdm(self.responses_filenames)):
            if i == subset:
                break

            all_predictions_and_targets = self._get_data_from_responses_file(
                response_filename, ResponseAnalyzer.mean_responses_fields
            )

            for identifier, data in all_predictions_and_targets.items():
                # # TODO: it should be probably somehow done functionally.
                # if identifier not in layer_responses_sum:
                #     layer_responses_sum[identifier] = {}

                self._update_time_sum(
                    data,
                    layer_responses_sum[identifier],
                    variant=EvaluationMeanVariants.LAYER_MEAN.value,
                )
                self._update_time_sum(
                    data,
                    neuron_responses_sum[identifier],
                    variant=EvaluationMeanVariants.NEURON_MEAN.value,
                )

        self.mean_layer_responses = {
            identifier: self._compute_mean_responses(
                layer_sum,
                self.num_responses,
                # len(all_batch_response_filenames),
                nn_model.globals.TEST_BATCH_SIZE,
                subset=subset,
            )
            for identifier, layer_sum in layer_responses_sum.items()
        }
        self.mean_neurons_responses = {
            identifier: self._compute_mean_responses(
                neuron_sum,
                self.num_responses,
                nn_model.globals.TEST_BATCH_SIZE,
                mean_over_neurons=False,
                subset=subset,
            )
            for identifier, neuron_sum in neuron_responses_sum.items()
        }

        return self.mean_layer_responses, self.mean_neurons_responses

    def get_rnn_responses_to_neuron_responses(self, subset: int = -1):
        self.rnn_to_prediction_responses = {
            identifier: {} for identifier in ResponseAnalyzer.rnn_to_neuron_fields
        }
        for i, response_filename in enumerate(tqdm(self.responses_filenames)):
            if i == subset:
                break

            rnn_and_normal_predictions = self._get_data_from_responses_file(
                response_filename, ResponseAnalyzer.rnn_to_neuron_fields
            )

            for identifier, batch_data in rnn_and_normal_predictions.items():
                for layer, layer_values in batch_data.items():
                    # print(layer_values)
                    layer_values_1d = layer_values.ravel()
                    if layer not in self.rnn_to_prediction_responses[identifier]:
                        self.rnn_to_prediction_responses[identifier][layer] = np.zeros(
                            0
                        )

                    self.rnn_to_prediction_responses[identifier][layer] = (
                        np.concatenate(
                            (
                                self.rnn_to_prediction_responses[identifier][layer],
                                layer_values_1d,
                            ),
                            axis=0,
                        )
                    )

        return self.rnn_to_prediction_responses

    def compute_mean_neuron_response_per_all_images(self, neuron_id: int, layer: str):
        """
        Computes mean spatio-temporal response of a selected neurons through all images.

        :param neuron_id: ID of the neuron to compute the mean for.
        :param layer: name of the layer where the selected neuron lies.
        """
        pass


if __name__ == "__main__":

    train_dir = nn_model.globals.DEFAULT_PATHS[PathDefaultFields.TRAIN_DIR.value]
    test_dir = nn_model.globals.DEFAULT_PATHS[PathDefaultFields.TEST_DIR.value]
    
    model_name = "model-10_sub-var-0_step-20_lr-7.5e-06_simple_optim-steps-1_neuron-layers-5-size-10-activation-leakytanh-res-False_hid-time-1_grad-clip-10000.0_optim-default_weight-init-default_synaptic-False-size-10-layers-1"

    responses_dir = f"/home/beinhaud/diplomka/mcs-source/thesis_results/full_evaluation_results/{model_name}/"
    
    dnn_responses_dir = f"/home/beinhaud/diplomka/mcs-source/evaluation_tools/evaluation_results/neuron_model_responses/{model_name}.pth"
    neurons_path = f"/home/beinhaud/diplomka/mcs-source/evaluation_tools/evaluation_subsets/neurons/model_size_{int(nn_model.globals.SIZE_MULTIPLIER*100)}_subset_10.pkl"


    num_data_workers = 2
    workers_enabled = num_data_workers > 0
    data_workers_kwargs = {
        "collate_fn": different_times_collate_fn,
        "num_workers": num_data_workers,  # number of workers which will supply data to GPU
        "pin_memory": workers_enabled,  # speed up data transfer to GPU
        "prefetch_factor": (
            num_data_workers // 2 if workers_enabled else None
        ),  # try to always have 4 samples ready for the GPU
        "persistent_workers": workers_enabled,  # keep the worker threads alive
    }
    # data_workers_kwargs = {}

    response_analyzer = ResponseAnalyzer(
        train_dir, test_dir, responses_dir, dnn_responses_dir, neurons_path, data_workers_kwargs=data_workers_kwargs
    )
    
    response_analyzer.create_spikes_histogram_values("X_ON", subset=1, process_test=False,)
    

    # response_analyzer.get_mean_from_evaluated_data(subset=5)
    # print(response_analyzer.mean_neurons_responses)<|MERGE_RESOLUTION|>--- conflicted
+++ resolved
@@ -1,5 +1,5 @@
 """
-This source code defines class used for analysis and plotting the model evaluation results 
+This source code defines class used for analysis and plotting the model evaluation results
 and dataset analysis.
 """
 
@@ -32,6 +32,7 @@
 
 os.environ["CUDA_VISIBLE_DEVICES"] = "1"  # use the second GPU
 
+
 class ResponseAnalyzer:
     """
     Class used for analysis of the model responses and the dataset properties.
@@ -52,17 +53,11 @@
         self,
         train_dataset_dir: str,
         test_dataset_dir: str,
-<<<<<<< HEAD
-        responses_dir: str,
-        dnn_responses_path: str,
-        neurons_path: str,
+        responses_dir: str = "",
+        dnn_responses_path: str = "",
+        neurons_path: str = "",
         skip_dataset_load: bool = False,
-=======
-        responses_dir: str="",
-        dnn_responses_path: str="",
-        neurons_path: str="",
         data_workers_kwargs={},
->>>>>>> 00b5c647
     ):
         """
         Initializes tool that is used for analysis of the model responses.
@@ -83,35 +78,21 @@
         self.batch_size = nn_model.globals.TEST_BATCH_SIZE
 
         # Raw data loaders:
-<<<<<<< HEAD
         if not skip_dataset_load:
             self.train_dataset, self.train_loader = self._init_dataloader(is_test=False)
             self.test_dataset, self.test_loader = self._init_dataloader()
-
-            # Selected neurons for the plotting:
-            self.selected_neurons = ResponseAnalyzer.load_selected_neurons(neurons_path)
-            # Selected image batches for plotting:
-            self.images_batches = ResponseAnalyzer.randomly_select_batches()
-            # Selected image indices for each selected batch selected for plotting.
-            self.batch_image_indices = ResponseAnalyzer.randomly_select_img_index(
-                range(0, nn_model.globals.TEST_BATCH_SIZE), len(self.images_batches)
-            )
-=======
-        self.train_dataset, self.train_loader = self._init_dataloader(is_test=False, data_workers_kwargs=data_workers_kwargs)
-        self.test_dataset, self.test_loader = self._init_dataloader(data_workers_kwargs=data_workers_kwargs)
 
         # Selected neurons for the plotting:
         self.selected_neurons = None
         if neurons_path:
             self.selected_neurons = ResponseAnalyzer.load_selected_neurons(neurons_path)
-            
+
         # Selected image batches for plotting:
         self.images_batches = ResponseAnalyzer.randomly_select_batches()
         # Selected image indices for each selected batch selected for plotting.
         self.batch_image_indices = ResponseAnalyzer.randomly_select_img_index(
             range(0, nn_model.globals.TEST_BATCH_SIZE), len(self.images_batches)
         )
->>>>>>> 00b5c647
 
         # Load all batch responses filenames and count its number.
         self.responses_filenames = self._load_responses_filenames(self.responses_dir)
@@ -186,7 +167,9 @@
         """
         return random.choices(selection_range, k=selection_size)
 
-    def _init_dataloader(self, is_test=True, data_workers_kwargs={}) -> Tuple[SparseSpikeDataset, DataLoader]:
+    def _init_dataloader(
+        self, is_test=True, data_workers_kwargs={}
+    ) -> Tuple[SparseSpikeDataset, DataLoader]:
         """
         Initializes dataset and dataloader objects.
 
@@ -211,7 +194,7 @@
             batch_size=self.batch_size,
             shuffle=False,  # Load the dataset always in the same order.
             # collate_fn=different_times_collate_fn,
-            **data_workers_kwargs
+            **data_workers_kwargs,
         )
 
         return dataset, loader
@@ -219,13 +202,13 @@
     def _load_responses_filenames(self, responses_dir: str = "") -> Optional[List[str]]:
         """
         Loads all filenames from the responses directory (batches of responses).
-        
+
         :param responses_dir: Path to directory containing neuronal responses.
         :returns: Returns list of paths to neuronal responses (or `None` if not stated).
         """
         if responses_dir:
             return os.listdir(os.path.join(responses_dir))
-        
+
         return None
 
     def create_spikes_histogram_values(
@@ -243,7 +226,7 @@
         The histogram should display number of neurons per total number of spikes in
         all examples from the provided dataset.
 
-        :param processed_layer: Name of the layer to create the histogram from, if "", then process 
+        :param processed_layer: Name of the layer to create the histogram from, if "", then process
         all available layers.
         :param subset: Create histogram from given number of batches of data.
         If -1 then use all of them.
@@ -271,7 +254,7 @@
             if i == subset:
                 # Create the histogram from the subset of data.
                 break
-            
+
             result_dictionary = {**inputs, **targets}
             if not processed_layer:
                 # Select layers to include in histogram (by default use only targets).
@@ -283,10 +266,17 @@
                     # Include input and output layer in histogram creation.
                     result_dictionary = targets
             else:
-                result_dictionary = {layer: value for layer, value in result_dictionary.items() if layer in processed_layer}
+                result_dictionary = {
+                    layer: value
+                    for layer, value in result_dictionary.items()
+                    if layer in processed_layer
+                }
                 # result_dictionary[processed_layer] = result_dictionary[processed_layer]
-            
-            histogram_counts = {layer: np.zeros(len(bin_edges) - 1, dtype=np.float32) for layer in result_dictionary}
+
+            histogram_counts = {
+                layer: np.zeros(len(bin_edges) - 1, dtype=np.float32)
+                for layer in result_dictionary
+            }
 
             # Histogram creation.
             for layer, data in result_dictionary.items():
@@ -320,7 +310,9 @@
         )
 
     @staticmethod
-    def pad_tensors(tensor1: torch.Tensor, tensor2: torch.Tensor) -> Tuple[torch.Tensor, torch.Tensor]:
+    def pad_tensors(
+        tensor1: torch.Tensor, tensor2: torch.Tensor
+    ) -> Tuple[torch.Tensor, torch.Tensor]:
         """
         Takes two tensors determines whether their sizes differ and if so, than pads the smaller one with zeros at the end.
 
@@ -358,9 +350,8 @@
             "constant",
             0,
         )
-        
+
         return padded_tensor1, padded_tensor2
-
 
     @staticmethod
     def _sum_vectors(vector1: torch.Tensor, vector2: torch.Tensor) -> torch.Tensor:
@@ -373,7 +364,7 @@
         :return: Returns summed vectors.
         """
         padded_1, padded_2 = ResponseAnalyzer.pad_tensors(vector1, vector2)
-        
+
         return padded_1 + padded_2
 
     @staticmethod
@@ -658,14 +649,13 @@
 
     train_dir = nn_model.globals.DEFAULT_PATHS[PathDefaultFields.TRAIN_DIR.value]
     test_dir = nn_model.globals.DEFAULT_PATHS[PathDefaultFields.TEST_DIR.value]
-    
+
     model_name = "model-10_sub-var-0_step-20_lr-7.5e-06_simple_optim-steps-1_neuron-layers-5-size-10-activation-leakytanh-res-False_hid-time-1_grad-clip-10000.0_optim-default_weight-init-default_synaptic-False-size-10-layers-1"
 
     responses_dir = f"/home/beinhaud/diplomka/mcs-source/thesis_results/full_evaluation_results/{model_name}/"
-    
+
     dnn_responses_dir = f"/home/beinhaud/diplomka/mcs-source/evaluation_tools/evaluation_results/neuron_model_responses/{model_name}.pth"
     neurons_path = f"/home/beinhaud/diplomka/mcs-source/evaluation_tools/evaluation_subsets/neurons/model_size_{int(nn_model.globals.SIZE_MULTIPLIER*100)}_subset_10.pkl"
-
 
     num_data_workers = 2
     workers_enabled = num_data_workers > 0
@@ -681,11 +671,19 @@
     # data_workers_kwargs = {}
 
     response_analyzer = ResponseAnalyzer(
-        train_dir, test_dir, responses_dir, dnn_responses_dir, neurons_path, data_workers_kwargs=data_workers_kwargs
+        train_dir,
+        test_dir,
+        responses_dir,
+        dnn_responses_dir,
+        neurons_path,
+        data_workers_kwargs=data_workers_kwargs,
     )
-    
-    response_analyzer.create_spikes_histogram_values("X_ON", subset=1, process_test=False,)
-    
+
+    response_analyzer.create_spikes_histogram_values(
+        "X_ON",
+        subset=1,
+        process_test=False,
+    )
 
     # response_analyzer.get_mean_from_evaluated_data(subset=5)
     # print(response_analyzer.mean_neurons_responses)