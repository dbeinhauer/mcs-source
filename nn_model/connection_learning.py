<<<<<<< HEAD
from typing import Optional, Dict
=======
"""
This module defines components for learning biologically inspired connections
between neurons based on their spatial and feature relationships.
"""
>>>>>>> 04164569

import torch
import torch.nn as nn
from torch import Tensor
from nn_model.globals import (
    POS_ORI_DICT,
    INHIBITORY_LAYERS,
    MODEL_SIZES,
    LAYER_TO_PARENT,
)
from nn_model.type_variants import LayerParent


<<<<<<< HEAD
def get_features(layer_name_pre, layer_name_post, skip_phase=False) -> Dict:
    """
    Creates clone of the pair-wise features dictionary for the given layers.

    :param layer_name_pre: Presynaptic layer name.
    :param layer_name_post: Postsynaptic layer name.
    :param skip_phase: Whether to skip phase feature.
    :return: Returns a dictionary with keys 'x', 'y', 'ori', and optionally 'phase'.
=======
def get_features(layer_name_pre: str, layer_name_post: str) -> dict[str, tuple[Tensor, Tensor]]:
    """
    Returns dictionary of neural features.

    Example:
        "ori" -> (<presynaptic orientation tensor>, <postsynaptic orientation tensor>)

    :param layer_name_pre: name of presynaptic layer
    :param layer_name_post: name of postsynaptic layer
    :return: dictionary of neural features
>>>>>>> 04164569
    """
    return {
        key: (value.clone(), POS_ORI_DICT[layer_name_post][key].clone())
        for key, value in POS_ORI_DICT[layer_name_pre].items()
        if key != "phase" or not skip_phase
    }


def compute_neural_distances(layer_name_pre: str, layer_name_post: str) -> torch.Tensor:
    """
    Computes pairwise Euclidean distances between neurons in two layers.
    :param layer_name_pre: Name of the layer with pre-synaptic neurons.
    :param layer_name_post: Name of the layer with post-synaptic neurons.
    :return: Pairwise distances, shape (n_neurons_pre, n_neurons_post).
    """
    features = get_features(layer_name_pre, layer_name_post, skip_phase=True)
    # relative position
    x = features["x"]
    y = features["y"]
    dx = pairwise_delta(*x)
    dy = pairwise_delta(*y)
    distances = torch.sqrt(dx**2 + dy**2)
    return distances


class Autapse(nn.Module):
    """
    Learnable self-connection weights for inhibitory neurons.
    """

<<<<<<< HEAD
    def __init__(
        self, n_neurons: int, sharp: bool = False, initial_mean=-8, initial_std=1
    ):
=======
    def __init__(self, n_neurons: int, layer: str, sharp: bool = False, initial_mean=-8, initial_std=1):
>>>>>>> 04164569
        """
        :param n_neurons: number of neurons in the layer.
        :param layer: name of layer which contains the neurons.
        :param sharp: whether to use sharp or softplus function.
        :param initial_mean: initial mean of the embedding.
        :param initial_std: initial standard deviation of the embedding.
        """
        super().__init__()
        assert n_neurons >= 1
        self.n_neurons = n_neurons
<<<<<<< HEAD
        initial = torch.normal(
            mean=initial_mean, std=initial_std, size=(self.n_neurons,)
        )
=======
        self.polarity = -1 if layer in INHIBITORY_LAYERS else 1
        initial = torch.normal(mean=initial_mean, std=initial_std, size=(self.n_neurons,))
>>>>>>> 04164569
        self.embedding = nn.Parameter(initial)
        self.constraint = nn.functional.relu if sharp else nn.functional.softplus

    def forward(self) -> Tensor:
        """
        Apply the chosen constraint to the embedding and negate it.
        :return: Negative autapse weights, shape (n_neurons,).
        """
<<<<<<< HEAD
        return -self.constraint(self.embedding)
=======
        return self.polarity * self.constraint(self.embedding)
>>>>>>> 04164569


def standard_scale(x: Tensor) -> Tensor:
    """
    Standard scaling function for pytorch tensors.
    Credit: https://discuss.pytorch.org/t/pytorch-tensor-scaling/38576/2
    :param x: input tensor
    :return: tensor with mean 0 and std 1, same shape
    """
    mean = x.mean(0, keepdim=True)
    std = x.std(0, keepdim=True, unbiased=False)
    return (x - mean) / std


def pairwise_delta(x: Tensor, y: Tensor) -> Tensor:
    """
    Computes pairwise delta between two tensors.
    :param x: input tensor, size m
    :param y: input tensor, size n
    :return: pairwise delta, shape (m * n,)
    """
    return (x.unsqueeze(0) - y.unsqueeze(1)).flatten()


def encode_orientation(x: Tensor, y: Tensor) -> Tensor:
    """
    Maps orientation tensor to range [0, 1] using cosine transform.
    :param x: pre-synaptic orientation tensor, shape (m,)
    :param y: post-synaptic orientation tensor, shape (n,)
    :return: encoded pair-wise orientation tensor, shape (m * n,)
    """
    delta = pairwise_delta(x, y)
    return torch.sin(delta) ** 2


def encode_phase(x: Tensor, y: Tensor, pre: str) -> Tensor:
    """
    Maps phase tensor to range [0, 1] using cosine transform.
    :param x: pre-synaptic phase tensor, shape (m,)
    :param y: post-synaptic phase tensor, shape (n,)
    :param pre: name of presynaptic layer
    :return: encoded pair-wise phase tensor, shape (m * n,)
    """
    delta = pairwise_delta(x, y)
    if pre in INHIBITORY_LAYERS:
        return torch.cos(delta / 2) ** 2
    return torch.sin(delta / 2) ** 2


class NeuralConnectionGenerator(nn.Module):
    """
    Connection learning module which constructs a connection matrix W
    based on local features (location, orientation, phase) of the neurons.

    Can be used for modeling of lateral connections within the same biological layer, specifically:

    E->E, I->I, E->I, I->E connections within L2/3 and L4 layers.

    Phase is only used for L4 layers.

    In the case of E->E / I->I connections, autapses (self-to-self connections) are handled separately.
    """

    def __init__(self, layer_name_pre: str, layer_name_post: str):
        """
        :param layer_name_pre: Name of the layer with pre-synaptic neurons.
        :param layer_name_post: Name of the layer with post-synaptic neurons.
        """
        super().__init__()
        layer_pre_parent = LAYER_TO_PARENT[layer_name_pre]
        assert (
            layer_pre_parent == LAYER_TO_PARENT[layer_name_post]
        ), "Neurons are expected to come from the same biological layer."
        self.in_features = MODEL_SIZES[layer_name_pre]
        self.out_features = MODEL_SIZES[layer_name_post]
        self.polarity = -1 if layer_name_pre in INHIBITORY_LAYERS else 1
        # set flags
        self.is_inh = self.polarity < 0
        self.has_phase = layer_pre_parent == LayerParent.L4.value
        self.has_self_connection = layer_name_pre == layer_name_post
        # prepare features
        x = self.encode_neural_features(layer_name_pre, layer_name_post)
        self.register_buffer("features", x)
        self.hidden_size = 16
        # handle self-to-self-connections
        if self.has_self_connection:
            self.autapse = Autapse(self.in_features, layer_name_pre)
        # initialize DNN
        self.weight_dnn = nn.Sequential(
            nn.Linear(self.features.shape[1], self.hidden_size),
            nn.LeakyReLU(),
            nn.Linear(self.hidden_size, 1),
        )

    def encode_neural_features(self, layer_name_pre: str, layer_name_post: str):
        """
        Creates a tensor representing the neural features.
        :param layer_name_pre: Name of the layer with pre-synaptic neurons.
        :param layer_name_post: Name of the layer with post-synaptic neurons.
        :return: Encoded neural features, shape (n_neurons^2,k) where k is the number of features.
        """
        features = get_features(layer_name_pre, layer_name_post)
        # relative position
        x = features["x"]
        y = features["y"]
        ori = features["ori"]
        dx = pairwise_delta(*x)
        dy = pairwise_delta(*y)
        # relative distance
        dist = (dx**2 + dy**2) ** 0.5
        dist = dist / 5.0
        # relative orientation
        ori = encode_orientation(*ori)
        dx = standard_scale(dx)
        dy = standard_scale(dy)
        res = torch.column_stack(
            (
                dist,
                dx,
                dy,
                ori,
            )
        )
        # relative phase
        if self.has_phase:
<<<<<<< HEAD
            phase = features["phase"] if self.has_phase else None
            phase = encode_phase(*phase)
=======
            phase = features['phase'] if self.has_phase else None
            phase = encode_phase(*phase, layer_name_pre)
>>>>>>> 04164569
            res = torch.column_stack((res, phase))
        return res

    def forward(self) -> torch.Tensor:
        weights = self.weight_dnn(self.features)  # shape (N^2)
        weights = self.polarity * nn.functional.softplus(self.polarity * weights)
        weights = weights.view(self.out_features, self.in_features)
        if not self.has_self_connection:
            return weights
        weights.diagonal().copy_(self.autapse())
        return weights


class ConnectionAffine(nn.Module):
    """
    Calculates X * W^T + b, where W is calculated by the connection learning module.
    """

    def __init__(self, layer_name_pre: str, layer_name_post: str, bias: bool = True):
        super().__init__()
        self.layer_name_pre = layer_name_pre
        self.layer_name_post = layer_name_post
        self.weight = NeuralConnectionGenerator(layer_name_pre, layer_name_post)
        self.bias = (
            nn.Parameter(
                torch.zeros(
                    MODEL_SIZES[layer_name_post],
                )
            )
            if bias
            else None
        )

    def forward(self, input: Tensor) -> Tensor:
        return nn.functional.linear(input, self.weight(), self.bias)<|MERGE_RESOLUTION|>--- conflicted
+++ resolved
@@ -1,11 +1,9 @@
-<<<<<<< HEAD
-from typing import Optional, Dict
-=======
 """
 This module defines components for learning biologically inspired connections
 between neurons based on their spatial and feature relationships.
 """
->>>>>>> 04164569
+
+from typing import Optional, Dict, Tuple
 
 import torch
 import torch.nn as nn
@@ -19,8 +17,9 @@
 from nn_model.type_variants import LayerParent
 
 
-<<<<<<< HEAD
-def get_features(layer_name_pre, layer_name_post, skip_phase=False) -> Dict:
+def get_features(
+    layer_name_pre: str, layer_name_post: str, skip_phase: bool = False
+) -> Dict[str, Tuple[Tensor, Tensor]]:
     """
     Creates clone of the pair-wise features dictionary for the given layers.
 
@@ -28,18 +27,6 @@
     :param layer_name_post: Postsynaptic layer name.
     :param skip_phase: Whether to skip phase feature.
     :return: Returns a dictionary with keys 'x', 'y', 'ori', and optionally 'phase'.
-=======
-def get_features(layer_name_pre: str, layer_name_post: str) -> dict[str, tuple[Tensor, Tensor]]:
-    """
-    Returns dictionary of neural features.
-
-    Example:
-        "ori" -> (<presynaptic orientation tensor>, <postsynaptic orientation tensor>)
-
-    :param layer_name_pre: name of presynaptic layer
-    :param layer_name_post: name of postsynaptic layer
-    :return: dictionary of neural features
->>>>>>> 04164569
     """
     return {
         key: (value.clone(), POS_ORI_DICT[layer_name_post][key].clone())
@@ -70,13 +57,9 @@
     Learnable self-connection weights for inhibitory neurons.
     """
 
-<<<<<<< HEAD
     def __init__(
         self, n_neurons: int, sharp: bool = False, initial_mean=-8, initial_std=1
     ):
-=======
-    def __init__(self, n_neurons: int, layer: str, sharp: bool = False, initial_mean=-8, initial_std=1):
->>>>>>> 04164569
         """
         :param n_neurons: number of neurons in the layer.
         :param layer: name of layer which contains the neurons.
@@ -87,14 +70,9 @@
         super().__init__()
         assert n_neurons >= 1
         self.n_neurons = n_neurons
-<<<<<<< HEAD
         initial = torch.normal(
             mean=initial_mean, std=initial_std, size=(self.n_neurons,)
         )
-=======
-        self.polarity = -1 if layer in INHIBITORY_LAYERS else 1
-        initial = torch.normal(mean=initial_mean, std=initial_std, size=(self.n_neurons,))
->>>>>>> 04164569
         self.embedding = nn.Parameter(initial)
         self.constraint = nn.functional.relu if sharp else nn.functional.softplus
 
@@ -103,11 +81,7 @@
         Apply the chosen constraint to the embedding and negate it.
         :return: Negative autapse weights, shape (n_neurons,).
         """
-<<<<<<< HEAD
         return -self.constraint(self.embedding)
-=======
-        return self.polarity * self.constraint(self.embedding)
->>>>>>> 04164569
 
 
 def standard_scale(x: Tensor) -> Tensor:
@@ -233,13 +207,8 @@
         )
         # relative phase
         if self.has_phase:
-<<<<<<< HEAD
             phase = features["phase"] if self.has_phase else None
             phase = encode_phase(*phase)
-=======
-            phase = features['phase'] if self.has_phase else None
-            phase = encode_phase(*phase, layer_name_pre)
->>>>>>> 04164569
             res = torch.column_stack((res, phase))
         return res
 
