"""
This script defines all classes used as weights constraints. These 
are typically used for determination of excitatory/inhibitory layer.
"""

import torch

from nn_model.type_variants import WeightTypes, LayerConstraintFields


class WeightConstraint:
    """
    Parent class used for applying weight constraints for
    excitatory/inhibitory layers.
    """

    # kwargs of the excitatory/inhibitory layers.
    layer_kwargs = {
        WeightTypes.EXCITATORY.value: {"min": 0},
        WeightTypes.INHIBITORY.value: {"max": 0},
    }

    def __init__(self, input_parameters):
        """
        Assigns information used for weight application.
        :param input_parameters: list of dictionaries that describes the
        input constitution of the layer based on which we can select correct
        constraints.

        The list is sorted in ascending order. It means that
        the first item of the list defines first part of the layer
        (the lowest indices of the layer). Then follows the next neurons in the
        layer till it reaches the end of the input.

        In the directory there should be keys `part_type` specifying which
        type of neurons belongs to corresponding partition (excitatory/inhibitory),
        possible values are keys from `layer_kwargs` (it means `['inh', 'exc']`),
        and `part_size` defining number of neurons that belongs to such part.
        The sum of `part_size` values should be equal to input size of this layer.
        """
        # List of dictionaries of each input layer of this layer information.
        self.input_parameters = input_parameters

    def hidden_constraint(self, module, layer_type, kwargs):
        """
        Applies constraints on the `weight_hh` (self-recurrent) parameters
        of the provided layer. Applying excitatory/inhibitory constraint.

        :param module: module (layer) to which we want to apply the constraint to.
        :param layer_type: Identifier whether the layer is inhibitory or excitatory.
        :param kwargs: kwargs of the `torch.clamp` function specifying the
        operation on the weights.
        """
<<<<<<< HEAD
        if hasattr(module, "W_hh"):
            module.W_hh.weight.data = torch.clamp(module.W_hh.weight.data, **kwargs)
=======
        assert layer_type in [
            WeightTypes.EXCITATORY.value,
            WeightTypes.INHIBITORY.value,
        ]
        if hasattr(module, "weights_hh"):
            module.weights_hh.weight.data = torch.clamp(
                module.weights_hh.weight.data, **kwargs
            )
>>>>>>> fec1306c

    def input_constraint(self, module):
        """
        Applies constraints on the input weights of the provided layer.
        Differentiates between excitatory/inhibitory layers.

        :param module: Module to apply the weight on.
        """
<<<<<<< HEAD
        if hasattr(module, "W_ih"):
            end_index = 0
            for item in self.input_parameters:
                # Iterate each input layer part (input neuron layers).
                part_size = item["part_size"]
                part_kwargs = WeightConstraint.layer_kwargs[item["part_type"]]

                # Define the section where the constraint should be applied.
                start_index = end_index
                end_index += part_size

                # Apply constraint to the selected section of input weights.
                module.W_ih.weight.data[start_index:end_index] = torch.clamp(
                    module.W_ih.weight.data[start_index:end_index],
                    **part_kwargs,
                )
=======
        if hasattr(module, "weights_ih_exc"):
            module.weights_ih_exc.weight.data = torch.clamp(
                module.weights_ih_exc.weight.data,
                **WeightConstraint.layer_kwargs[WeightTypes.EXCITATORY.value],
            )
        if hasattr(module, "weights_ih_inh"):
            module.weights_ih_inh.weight.data = torch.clamp(
                module.weights_ih_inh.weight.data,
                **WeightConstraint.layer_kwargs[WeightTypes.INHIBITORY.value],
            )
>>>>>>> fec1306c


class ExcitatoryWeightConstraint(WeightConstraint):
    """
    Class used for applying weight constraints for excitatory layers.
    """

    def __init__(self, input_parameters):
        """
        :param input_parameters: input parameters for the parent
        `WeightConstraint` class.
        """
        super().__init__(input_parameters)

    def apply(self, module):
        """
        Applies the constraints on the given module.

        :param module: module (layer) to which we want to apply the constraint to.
        """
        # Apply excitatory condition to all hidden neurons.
        self.hidden_constraint(
            module,
            WeightTypes.EXCITATORY.value,
            WeightConstraint.layer_kwargs[WeightTypes.EXCITATORY.value],
        )
        self.input_constraint(module)


class InhibitoryWeightConstraint(WeightConstraint):
    """
    Class used for applying weight constraints for excitatory layers.
    """

    def __init__(self, input_parameters):
        """
        :param input_parameters: input parameters for the parent
        `WeightConstraint` class.
        """
        super().__init__(input_parameters)

    def apply(self, module):
        """
        Applies the constraints on the given module.

        :param module: module (layer) to which we want to apply the constraint to.
        """
        # Apply inhibitory condition to all hidden neurons.
        self.hidden_constraint(
            module,
            WeightTypes.INHIBITORY.value,
            WeightConstraint.layer_kwargs[WeightTypes.INHIBITORY.value],
        )
        self.input_constraint(module)<|MERGE_RESOLUTION|>--- conflicted
+++ resolved
@@ -51,10 +51,6 @@
         :param kwargs: kwargs of the `torch.clamp` function specifying the
         operation on the weights.
         """
-<<<<<<< HEAD
-        if hasattr(module, "W_hh"):
-            module.W_hh.weight.data = torch.clamp(module.W_hh.weight.data, **kwargs)
-=======
         assert layer_type in [
             WeightTypes.EXCITATORY.value,
             WeightTypes.INHIBITORY.value,
@@ -63,7 +59,6 @@
             module.weights_hh.weight.data = torch.clamp(
                 module.weights_hh.weight.data, **kwargs
             )
->>>>>>> fec1306c
 
     def input_constraint(self, module):
         """
@@ -72,24 +67,6 @@
 
         :param module: Module to apply the weight on.
         """
-<<<<<<< HEAD
-        if hasattr(module, "W_ih"):
-            end_index = 0
-            for item in self.input_parameters:
-                # Iterate each input layer part (input neuron layers).
-                part_size = item["part_size"]
-                part_kwargs = WeightConstraint.layer_kwargs[item["part_type"]]
-
-                # Define the section where the constraint should be applied.
-                start_index = end_index
-                end_index += part_size
-
-                # Apply constraint to the selected section of input weights.
-                module.W_ih.weight.data[start_index:end_index] = torch.clamp(
-                    module.W_ih.weight.data[start_index:end_index],
-                    **part_kwargs,
-                )
-=======
         if hasattr(module, "weights_ih_exc"):
             module.weights_ih_exc.weight.data = torch.clamp(
                 module.weights_ih_exc.weight.data,
@@ -100,7 +77,6 @@
                 module.weights_ih_inh.weight.data,
                 **WeightConstraint.layer_kwargs[WeightTypes.INHIBITORY.value],
             )
->>>>>>> fec1306c
 
 
 class ExcitatoryWeightConstraint(WeightConstraint):
