"""
This source code defines multiple variants of complex neurons
that can be used in the model. Neuron here is represented by 
some small model.
"""

from typing import Optional, Tuple
from abc import ABC

import torch
import torch.nn as nn

import nn_model.globals


class CustomNeuronActivation(torch.nn.Module):
    """
    Custom neuron activation function designed the way that should better capture the
    expected output values of the neurons.

    We expect that neurons return values in interval (0, 5) because when we inspect our
    training data there is no such time interval that contains more than 4 spikes in the
    20 ms time window (largest window that we use). We then safely assume that our values
    should be smaller than 5 (in case it is not true it is permissible exception).

    Alongside with this, the majority of data lays in the interval (0, 1). So, we use
    sigmoid function for all predictions smaller than 1 (for those we would get value
    from 0 to 1 always). When this threshold is reached we apply scaled tanh to spread the
    rest of the input values to interval (0, 5).
    """

    def forward(self, x):
        # TODO: improve the function definition (especially better tanh case)
        # Apply sigmoid to get values between 0 and 1
        sigmoid_output = torch.sigmoid(x)
        # Apply scaled tanh for values greater than 1
        tanh_output = 5 * torch.tanh(x / 5)  # Scale tanh to range [0, 5]
        # Combine the two outputs
        return torch.where(x <= 1, sigmoid_output, tanh_output)


class SharedNeuronBase(nn.Module, ABC):
    """
    Base class of the shared neuron module.
    """

    def __init__(self, model_type: str, residual: bool = True):
        """
        Initializes neuron model base parameters (shared across all neuron models).

        :param model_type: Type of the neuron model.
        :param residual: Flag whether we want to use residual connection in the neuron model.
        """
        super(SharedNeuronBase, self).__init__()
        # Check that the model type is valid
        assert model_type in nn_model.globals.COMPLEX_MODELS, "Invalid model type"
        self.model_type = model_type

        # Set module input size.
        self.input_size = self._select_input_size()

        # Flag whether we want to use the residual connection.
        self.residual = residual

        # Neuron activation function layer. TODO: maybe not needed
        self.custom_activation = CustomNeuronActivation()

    def _select_input_size(self) -> int:
        """
        Based on the model type set the model input size.

        :return: Returns size of the input layer (typically 1 for joint
        inputs and 2 for separate excitatory/inhibitory layers).
        """
        if self.model_type in nn_model.globals.JOINT_MODELS:
            # Joint model -> input is sum of excitatory and inhibitory layers.
            return 1
        elif self.model_type in nn_model.globals.SEPARATE_MODELS:
            # Separate model -> input values are two values one for excitatory
            # one for inhibitory layer.
            return 2

        class WrongModelException(Exception):
            """
            Exception in case wrong model type was selected.
            """

        raise WrongModelException(
            "Wrong model type was selected for shared complexity."
        )


class DNNNeuron(SharedNeuronBase):
    """
    Class defining shared complexity of the layer that should represent
    one neuron (more complex neuron than just one operation). This
    type of neuron consist of feed-forward DNN.
    """

    def __init__(
        self,
        model_type: str,
        num_layers: int = 5,
        layer_size: int = 10,
        residual: bool = True,
    ):
        """
        Initializes DNN model of the neuron.

        :param model_type: Variant of the complex neuron (value from `ModelTypes`).
        :param num_layers: Number of layers of the model.
        :param layer_size: Size of the layer of the model.
        :param residual: Flag whether there is a residual connection used in the model.
        """
        super(DNNNeuron, self).__init__(model_type, residual)

        self.network = self._init_model_architecture(layer_size, num_layers)

    def _init_model_architecture(self, layer_size: int, num_layers: int):
        """
        Initializes architecture of the DNN neuron model.

        :param layer_size: Size of one layer.
        :param num_layers: Total number of layers.
        :return: Returns sequential model of the neuron model.
        """
        layers = nn.ModuleList()

        layers.append(nn.Linear(self.input_size, layer_size))
        # Hidden layers
        for _ in range(num_layers - 1):
            layers.append(nn.LayerNorm(layer_size))
            layers.append(nn.Linear(layer_size, layer_size))
            layers.append(nn.ReLU())  # Non-linear activation after each layer.
            # layers.append(nn.Dropout(0.2)) # TODO: decide whether we want to include dropout

        # Final output layer: output size is 1
        layers.append(nn.Linear(layer_size, 1))

        # Use nn.Sequential to combine all layers into a single network
        return nn.Sequential(*layers)

    def forward(
        self, hidden: torch.Tensor, complexity_hidden: Optional[torch.Tensor] = None
    ) -> Tuple[torch.Tensor, Tuple[torch.Tensor, ...]]:
        """
        Performs forward step of the DNN model of neuron.

        :param hidden: Input of the model.
        :param complexity_hidden: Not used argument of complexity hidden states
        (used to have same forward header as RNN variants).
        :return: Returns tuple of output of the DNN mode and empty
        tensor of hidden states (to have same output as RNN variants).
        """
        # Pass the input through the network.
        out = self.network(hidden)

        if self.residual:
            # Apply residual connection.
            out += hidden.sum(dim=1, keepdim=True)

        # Apply module final non-linearity function.
        out = self.custom_activation(out)

        # Return
        return out, torch.zeros(0)


class LSTMNeuron(SharedNeuronBase):
    """
    Memory-enabled neuron module using an LSTM cell for processing scalar inputs.
    """

    # TODO: Look deeply at the LSTM module definition (num_layers)

    def __init__(
        self,
        model_type: str,
        num_layers: int = 1,
        layer_size: int = 10,
        residual: bool = True,
    ):
        """
        Initialize the neuron module.

        :param model_type: Variant of the complex neuron (value from `ModelTypes`).
        :param num_layers: Number of LSTM layers for richer memory (neuron hidden time steps).
        :param layer_size: Size of the hidden state in the LSTM.
        :param residual: Whether to use a residual connection.
        """
        super(LSTMNeuron, self).__init__(model_type, residual)
        self.layer_size = layer_size
        self.num_layers = num_layers  # Number of hidden time steps

        self.input_layer = nn.Linear(self.input_size, layer_size)
        self.lstm_cell = nn.LSTMCell(layer_size, layer_size)
        # LSTM cells for memory processing
        # self.lstm_cells = nn.ModuleList(
        #     # [
        #     #     nn.LSTMCell(self.input_size if i == 0 else layer_size, layer_size)
        #     #     for i in range(num_layers)
        #     # ]
        #     [
        #         # nn.LSTMCell(self.input_size, layer_size),
        #         nn.LSTMCell(layer_size, layer_size),
        #     ]
        # )

        # Scalar output layer
        self.output_layer = nn.Linear(layer_size, 1)

        # Custom activation function
        self.custom_activation = CustomNeuronActivation()

    def forward(
        self,
        inputs: torch.Tensor,
        hidden: Optional[Tuple[torch.Tensor, torch.Tensor]] = None,
    ) -> Tuple[torch.Tensor, Tuple[torch.Tensor, ...]]:

        # TODO: WHole definition is strange somehow (we have layers but we work with only the one of them as time step layer).
        """
        Forward pass of the memory neuron.

        :param inputs: Tensor of shape (batch_size, input_size).
        :param hidden: Optional hidden state (h_0, c_0) for the LSTM cells.
        :return: Processed output scalar and updated hidden state.
        """
        batch_size = inputs.size(0)

        if hidden is None:
            hidden = (
                torch.zeros(batch_size, self.layer_size).to(inputs.device),
                torch.zeros(batch_size, self.layer_size).to(inputs.device),
            )
            #     for _ in range(self.num_layers)
            # ]

        current_input = self.input_layer(inputs)
        h, c = hidden
        for i in range(self.num_layers):
            # h, c = lstm_cell(current_input, (h, c))
            h, c = self.lstm_cell(current_input, (h, c))
            current_input = (
                h  # The output of the current cell is the input to the next cell
            )

        # Apply the output layer to the last hidden state
        output = self.output_layer(h)

        if self.residual:
            # Apply residual connection if enabled
            output += inputs.sum(dim=1, keepdim=True)

        # Apply module final non-linearity function
        output = self.custom_activation(output)

<<<<<<< HEAD
        out = torch.nn.functional.hardtanh(out, min_val=0.0, max_val=200000.0)

        return out
=======
        return output, (h, c)
>>>>>>> fec1306c
<|MERGE_RESOLUTION|>--- conflicted
+++ resolved
@@ -255,10 +255,4 @@
         # Apply module final non-linearity function
         output = self.custom_activation(output)
 
-<<<<<<< HEAD
-        out = torch.nn.functional.hardtanh(out, min_val=0.0, max_val=200000.0)
-
-        return out
-=======
-        return output, (h, c)
->>>>>>> fec1306c
+        return output, (h, c)